--- conflicted
+++ resolved
@@ -1,11 +1,6 @@
 {% load forum_member_tags %}
-<<<<<<< HEAD
-{% if profile %}
+{% if profile.user.profile_image %}
 <img class="avatar" src="{{ profile.user.profile_image.url }}" alt="{{ profile.user.username }}" />
-=======
-{% if user.profile_image %}
-<img class="avatar" src="{{ user.profile_image.url }}" alt="{{ profile.user|forum_member_display_name }}" />
->>>>>>> 75921cff
 {% elif show_placeholder %}
 <span class="avatar empty">
   <i class="far fa-user fa-4x" ></i>
